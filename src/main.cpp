/*
 * Souffle - A Datalog Compiler
 * Copyright (c) 2013, 2015, Oracle and/or its affiliates. All rights reserved
 * Licensed under the Universal Permissive License v 1.0 as shown at:
 * - https://opensource.org/licenses/UPL
 * - <souffle root>/licenses/SOUFFLE-UPL.txt
 */

/************************************************************************
 *
 * @file main.cpp
 *
 * Main driver for Souffle
 *
 ***********************************************************************/

#include "AstComponentChecker.h"
#include "AstPragmaChecker.h"
#include "AstSemanticChecker.h"
#include "AstTransforms.h"
#include "AstTranslationUnit.h"
#include "AstTranslator.h"
#include "AstTypeAnalysis.h"
#include "ComponentInstantiationTransformer.h"
#include "DebugReport.h"
#include "DebugReporter.h"
#include "ErrorReport.h"
#include "Explain.h"
#include "Global.h"
#include "InterpreterEngine.h"
#include "InterpreterProgInterface.h"
#include "ParserDriver.h"
#include "PrecedenceGraph.h"
#include "RamIndexAnalysis.h"
#include "RamLevelAnalysis.h"
#include "RamProgram.h"
#include "RamTransformer.h"
#include "RamTransforms.h"
#include "RamTranslationUnit.h"
#include "RamTypes.h"
#include "Synthesiser.h"
#include "Util.h"
#include "config.h"
#include "profile/Tui.h"
#include <cassert>
#include <chrono>
#include <cstdio>
#include <cstdlib>
#include <fstream>
#include <iostream>
#include <memory>
#include <set>
#include <stdexcept>
#include <string>
#include <thread>
#include <utility>
#include <vector>

namespace souffle {
/**
 * Executes a binary file.
 */
void executeBinary(const std::string& binaryFilename) {
    assert(!binaryFilename.empty() && "binary filename cannot be blank");

    // check whether the executable exists
    if (!isExecutable(binaryFilename)) {
        throw std::invalid_argument("Generated executable <" + binaryFilename + "> could not be found");
    }

    // run the executable
    if (Global::config().has("library-dir")) {
        std::string ldPath;
        for (const std::string& library : splitString(Global::config().get("library-dir"), ' ')) {
            ldPath += library + ':';
        }
        ldPath.back() = ' ';
        setenv("LD_LIBRARY_PATH", ldPath.c_str(), 1);
        setenv("DYLD_LIBRARY_PATH", ldPath.c_str(), 1);
    }

    int exitCode = system(binaryFilename.c_str());

    if (Global::config().get("dl-program").empty()) {
        remove(binaryFilename.c_str());
        remove((binaryFilename + ".cpp").c_str());
    }

    // exit with same code as executable
    if (exitCode != EXIT_SUCCESS) {
        exit(exitCode);
    }
}

/**
 * Compiles the given source file to a binary file.
 */
void compileToBinary(std::string compileCmd, const std::string& sourceFilename) {
    // add source code
    compileCmd += ' ';
    for (const std::string& path : splitString(Global::config().get("library-dir"), ' ')) {
        // The first entry may be blank
        if (path.empty()) {
            continue;
        }
        compileCmd += "-L" + path + ' ';
    }
    for (const std::string& library : splitString(Global::config().get("libraries"), ' ')) {
        // The first entry may be blank
        if (library.empty()) {
            continue;
        }
        compileCmd += "-l" + library + ' ';
    }

    compileCmd += sourceFilename;

    // run executable
    if (system(compileCmd.c_str()) != 0) {
        throw std::invalid_argument("failed to compile C++ source <" + sourceFilename + ">");
    }
}

int main(int argc, char** argv) {
    /* Time taking for overall runtime */
    auto souffle_start = std::chrono::high_resolution_clock::now();

    /* have all to do with command line arguments in its own scope, as these are accessible through the global
     * configuration only */
    try {
        std::stringstream header;
        header << "============================================================================" << std::endl;
        header << "souffle -- A datalog engine." << std::endl;
        header << "Usage: souffle [OPTION] FILE." << std::endl;
        header << "----------------------------------------------------------------------------" << std::endl;
        header << "Options:" << std::endl;

        std::stringstream footer;
        footer << "----------------------------------------------------------------------------" << std::endl;
        footer << "Version: " << PACKAGE_VERSION << "" << std::endl;
        footer << "----------------------------------------------------------------------------" << std::endl;
        footer << "Copyright (c) 2016-20 The Souffle Developers." << std::endl;
        footer << "Copyright (c) 2013-16 Oracle and/or its affiliates." << std::endl;
        footer << "All rights reserved." << std::endl;
        footer << "============================================================================" << std::endl;

        // command line options, the environment will be filled with the arguments passed to them, or
        // the empty string if they take none
        // main option, the datalog program itself, has an empty key
        std::vector<MainOption> options{{"", 0, "", "", false, ""},
                {"fact-dir", 'F', "DIR", ".", false, "Specify directory for fact files."},
                {"include-dir", 'I', "DIR", ".", true, "Specify directory for include files."},
                {"output-dir", 'D', "DIR", ".", false,
                        "Specify directory for output files. If <DIR> is `-` then stdout is used."},
                {"jobs", 'j', "N", "1", false,
                        "Run interpreter/compiler in parallel using N threads, N=auto for system "
                        "default."},
                {"compile", 'c', "", "", false,
                        "Generate C++ source code, compile to a binary executable, then run this "
                        "executable."},
                {"generate", 'g', "FILE", "", false,
                        "Generate C++ source code for the given Datalog program and write it to "
                        "<FILE>. If <FILE> is `-` then stdout is used."},
                {"swig", 's', "LANG", "", false,
                        "Generate SWIG interface for given language. The values <LANG> accepts is java and "
                        "python. "},
                {"library-dir", 'L', "DIR", "", true, "Specify directory for library files."},
                {"libraries", 'l', "FILE", "", true, "Specify libraries."},
                {"no-warn", 'w', "", "", false, "Disable warnings."},
                {"magic-transform", 'm', "RELATIONS", "", false,
                        "Enable magic set transformation changes on the given relations, use '*' "
                        "for all."},
                {"macro", 'M', "MACROS", "", false, "Set macro definitions for the pre-processor"},
                {"disable-transformers", 'z', "TRANSFORMERS", "", false,
                        "Disable the given AST transformers."},
                {"dl-program", 'o', "FILE", "", false,
                        "Generate C++ source code, written to <FILE>, and compile this to a "
                        "binary executable (without executing it)."},
                {"live-profile", '\2', "", "", false, "Enable live profiling."},
                {"profile", 'p', "FILE", "", false, "Enable profiling, and write profile data to <FILE>."},
                {"profile-use", 'u', "FILE", "", false,
                        "Use profile log-file <FILE> for profile-guided optimization."},
                {"debug-report", 'r', "FILE", "", false, "Write HTML debug report to <FILE>."},
                {"pragma", 'P', "OPTIONS", "", false, "Set pragma options."},
                {"provenance", 't', "[ none | explain | explore | subtreeHeights ]", "", false,
                        "Enable provenance instrumentation and interaction."},
                {"verbose", 'v', "", "", false, "Verbose output."},
                {"version", '\3', "", "", false, "Version."},
                {"show", '\4',
                        "[ parse-errors | precedence-graph | scc-graph | transformed-datalog | "
                        "transformed-ram | type-analysis ]",
                        "", false, "Print selected program information."},
                {"parse-errors", '\5', "", "", false, "Show parsing errors, if any, then exit."},
                {"help", 'h', "", "", false, "Display this help message."}};
        Global::config().processArgs(argc, argv, header.str(), footer.str(), options);

        // ------ command line arguments -------------

        // Take in pragma options from the command line
        if (Global::config().has("pragma")) {
            std::vector<std::string> configOptions = splitString(Global::config().get("pragma"), ';');
            for (const std::string& option : configOptions) {
                size_t splitPoint = option.find(':');

                std::string optionName = option.substr(0, splitPoint);
                std::string optionValue = (splitPoint == std::string::npos)
                                                  ? ""
                                                  : option.substr(splitPoint + 1, option.length());

                if (!Global::config().has(optionName)) {
                    Global::config().set(optionName, optionValue);
                }
            }
        }

        /* for the version option, if given print the version text then exit */
        if (Global::config().has("version")) {
            std::cout << "Souffle: " << PACKAGE_VERSION;
            std::cout << "(" << RAM_DOMAIN_SIZE << "bit Domains)";
            std::cout << std::endl;
            std::cout << "Copyright (c) 2016-19 The Souffle Developers." << std::endl;
            std::cout << "Copyright (c) 2013-16 Oracle and/or its affiliates." << std::endl;
            return 0;
        }
        Global::config().set("version", PACKAGE_VERSION);

        /* for the help option, if given simply print the help text then exit */
        if (!Global::config().has("") || Global::config().has("help")) {
            std::cout << Global::config().help();
            return 0;
        }

        /* check that datalog program exists */
        if (!existFile(Global::config().get(""))) {
            throw std::runtime_error("cannot open file " + std::string(Global::config().get("")));
        }

        /* for the jobs option, to determine the number of threads used */
#ifdef _OPENMP
        if (isNumber(Global::config().get("jobs").c_str())) {
            if (std::stoi(Global::config().get("jobs")) < 1) {
                throw std::runtime_error("-j/--jobs may only be set to 'auto' or an integer greater than 0.");
            }
        } else {
            if (!Global::config().has("jobs", "auto")) {
                throw std::runtime_error("-j/--jobs may only be set to 'auto' or an integer greater than 0.");
            }
            Global::config().set("jobs", "0");
        }
#else
        // Check that -j option has not been changed from the default
        if (Global::config().get("jobs") != "1") {
            std::cerr << "\nThis installation of Souffle does not support concurrent jobs.\n";
        }
#endif

        /* if an output directory is given, check it exists */
        if (Global::config().has("output-dir") && !Global::config().has("output-dir", "-") &&
                !existDir(Global::config().get("output-dir")) &&
                !(Global::config().has("generate") ||
                        (Global::config().has("dl-program") && !Global::config().has("compile")))) {
            throw std::runtime_error(
                    "output directory " + Global::config().get("output-dir") + " does not exists");
        }

        /* collect all input directories for the c pre-processor */
        if (Global::config().has("include-dir")) {
            std::string currentInclude = "";
            std::string allIncludes = "";
            for (const char& ch : Global::config().get("include-dir")) {
                if (ch == ' ') {
                    if (!existDir(currentInclude)) {
                        throw std::runtime_error("include directory " + currentInclude + " does not exists");
                    } else {
                        allIncludes += " -I";
                        allIncludes += currentInclude;
                        currentInclude = "";
                    }
                } else {
                    currentInclude += ch;
                }
            }
            allIncludes += " -I" + currentInclude;
            Global::config().set("include-dir", allIncludes);
        }

        /* collect all macro definitions for the pre-processor */
        if (Global::config().has("macro")) {
            std::string currentMacro = "";
            std::string allMacros = "";
            for (const char& ch : Global::config().get("macro")) {
                if (ch == ' ') {
                    allMacros += " -D";
                    allMacros += currentMacro;
                    currentMacro = "";
                } else {
                    currentMacro += ch;
                }
            }
            allMacros += " -D" + currentMacro;
            Global::config().set("macro", allMacros);
        }

        /* turn on compilation of executables */
        if (Global::config().has("dl-program")) {
            Global::config().set("compile");
        }

        if (Global::config().has("live-profile") && !Global::config().has("profile")) {
            Global::config().set("profile");
        }
    } catch (std::exception& e) {
        std::cerr << e.what() << std::endl;
        exit(EXIT_FAILURE);
    }

    /**
     * Ensure that code generation is enabled if using SWIG interface option.
     */
    if (Global::config().has("swig") && !Global::config().has("generate")) {
        Global::config().set("generate", simpleName(Global::config().get("")));
    }

    // ------ start souffle -------------

    std::string souffleExecutable = which(argv[0]);

    if (souffleExecutable.empty()) {
        throw std::runtime_error("failed to determine souffle executable path");
    }

    /* Create the pipe to establish a communication between cpp and souffle */
    std::string cmd = ::which("mcpp");

    if (!isExecutable(cmd)) {
        throw std::runtime_error("failed to locate mcpp pre-processor");
    }

    cmd += " -e utf8 -W0 " + Global::config().get("include-dir");
    if (Global::config().has("macro")) {
        cmd += " " + Global::config().get("macro");
    }
    // Add RamDomain size as a macro
    cmd += " -DRAM_DOMAIN_SIZE=" + std::to_string(RAM_DOMAIN_SIZE);
    cmd += " " + Global::config().get("");
    FILE* in = popen(cmd.c_str(), "r");

    /* Time taking for parsing */
    auto parser_start = std::chrono::high_resolution_clock::now();

    // ------- parse program -------------

    // parse file
    ErrorReport errReport(Global::config().has("no-warn"));
    DebugReport debugReport;
    std::unique_ptr<AstTranslationUnit> astTranslationUnit =
            ParserDriver::parseTranslationUnit("<stdin>", in, errReport, debugReport);

    // close input pipe
    int preprocessor_status = pclose(in);
    if (preprocessor_status == -1) {
        perror(nullptr);
        throw std::runtime_error("failed to close pre-processor pipe");
    }

    /* Report run-time of the parser if verbose flag is set */
    if (Global::config().has("verbose")) {
        auto parser_end = std::chrono::high_resolution_clock::now();
        std::cout << "Parse Time: " << std::chrono::duration<double>(parser_end - parser_start).count()
                  << "sec\n";
    }

    if (Global::config().get("show") == "parse-errors") {
        std::cout << astTranslationUnit->getErrorReport();
        return astTranslationUnit->getErrorReport().getNumErrors();
    }

    // ------- check for parse errors -------------
<<<<<<< HEAD
    if (astTranslationUnit->getErrorReport().getNumErrors() != 0) {
        std::cerr << astTranslationUnit->getErrorReport();
        std::cerr << astTranslationUnit->getErrorReport().getNumErrors()
                  << " errors generated, evaluation aborted" << std::endl;
        exit(EXIT_FAILURE);
    }
=======
    astTranslationUnit->getErrorReport().exitIfErrors();
>>>>>>> b9b5d3da

    // ------- rewriting / optimizations -------------

    /* set up additional global options based on pragma declaratives */
    (std::make_unique<AstPragmaChecker>())->apply(*astTranslationUnit);

    /* construct the transformation pipeline */

    // Magic-Set pipeline
    auto magicPipeline = std::make_unique<ConditionalTransformer>(Global::config().has("magic-transform"),
            std::make_unique<PipelineTransformer>(std::make_unique<NormaliseConstraintsTransformer>(),
                    std::make_unique<MagicSetTransformer>(), std::make_unique<ResolveAliasesTransformer>(),
                    std::make_unique<RemoveRelationCopiesTransformer>(),
                    std::make_unique<RemoveEmptyRelationsTransformer>(),
                    std::make_unique<RemoveRedundantRelationsTransformer>()));

    // Equivalence pipeline
    auto equivalencePipeline =
            std::make_unique<PipelineTransformer>(std::make_unique<MinimiseProgramTransformer>(),
                    std::make_unique<RemoveRelationCopiesTransformer>(),
                    std::make_unique<RemoveEmptyRelationsTransformer>(),
                    std::make_unique<RemoveRedundantRelationsTransformer>());

    // Partitioning pipeline
    auto partitionPipeline =
            std::make_unique<PipelineTransformer>(std::make_unique<NameUnnamedVariablesTransformer>(),
                    std::make_unique<PartitionBodyLiteralsTransformer>(),
                    std::make_unique<ReplaceSingletonVariablesTransformer>());

    // Provenance pipeline
    auto provenancePipeline = std::make_unique<PipelineTransformer>(std::make_unique<ConditionalTransformer>(
            Global::config().has("provenance"), std::make_unique<ProvenanceTransformer>()));

    // Main pipeline
    auto pipeline = std::make_unique<PipelineTransformer>(std::make_unique<AstComponentChecker>(),
            std::make_unique<ComponentInstantiationTransformer>(),
            std::make_unique<UniqueAggregationVariablesTransformer>(),
            std::make_unique<AstUserDefinedFunctorsTransformer>(),
            std::make_unique<FixpointTransformer>(
                    std::make_unique<PipelineTransformer>(std::make_unique<ResolveAnonymousRecordsAliases>(),
                            std::make_unique<FoldAnonymousRecords>())),
            std::make_unique<PolymorphicObjectsTransformer>(), std::make_unique<AstSemanticChecker>(),
            std::make_unique<RemoveTypecastsTransformer>(),
            std::make_unique<RemoveBooleanConstraintsTransformer>(),
            std::make_unique<ResolveAliasesTransformer>(), std::make_unique<MinimiseProgramTransformer>(),
            std::make_unique<InlineRelationsTransformer>(), std::make_unique<GroundedTermsChecker>(),
            std::make_unique<ResolveAliasesTransformer>(),
            std::make_unique<RemoveRedundantRelationsTransformer>(),
            std::make_unique<RemoveRelationCopiesTransformer>(),
            std::make_unique<RemoveEmptyRelationsTransformer>(),
            std::make_unique<ReplaceSingletonVariablesTransformer>(),
            std::make_unique<FixpointTransformer>(
                    std::make_unique<PipelineTransformer>(std::make_unique<ReduceExistentialsTransformer>(),
                            std::make_unique<RemoveRedundantRelationsTransformer>())),
            std::make_unique<RemoveRelationCopiesTransformer>(), std::move(partitionPipeline),
            std::make_unique<FixpointTransformer>(std::make_unique<MinimiseProgramTransformer>()),
            std::make_unique<RemoveRelationCopiesTransformer>(),
            std::make_unique<ReorderLiteralsTransformer>(),
            std::make_unique<PipelineTransformer>(std::make_unique<ResolveAliasesTransformer>(),
                    std::make_unique<MaterializeAggregationQueriesTransformer>()),
            std::make_unique<RemoveRedundantSumsTransformer>(),
            std::make_unique<RemoveEmptyRelationsTransformer>(),
            std::make_unique<ReorderLiteralsTransformer>(), std::move(magicPipeline),
            std::make_unique<AstExecutionPlanChecker>(), std::move(provenancePipeline));

    // Disable unwanted transformations
    if (Global::config().has("disable-transformers")) {
        std::vector<std::string> givenTransformers =
                splitString(Global::config().get("disable-transformers"), ',');
        pipeline->disableTransformers(
                std::set<std::string>(givenTransformers.begin(), givenTransformers.end()));
    }

    // Set up the debug report if necessary
    if (Global::config().has("debug-report")) {
        auto parser_end = std::chrono::high_resolution_clock::now();
        std::stringstream ss;

        // Add current time
        std::time_t time = std::time(nullptr);
        ss << "Executed at ";
        ss << std::put_time(std::localtime(&time), "%F %T") << "\n";

        // Add config
        ss << "(\n";
        ss << join(Global::config().data(), ",\n", [](std::ostream& out, const auto& arg) {
            out << "  \"" << arg.first << "\" -> \"" << arg.second << '"';
        });
        ss << "\n)";

        debugReport.addSection("Configuration", "Configuration", ss.str());

        // Add parsing runtime
        std::string runtimeStr =
                "(" + std::to_string(std::chrono::duration<double>(parser_end - parser_start).count()) + "s)";
        debugReport.addSection("Parsing", "Parsing " + runtimeStr, "");

        pipeline->setDebugReport();
    }

    // Toggle pipeline verbosity
    pipeline->setVerbosity(Global::config().has("verbose"));

    // Apply all the transformations
    pipeline->apply(*astTranslationUnit);

    if (Global::config().has("show")) {
        // Output the transformed datalog and return
        if (Global::config().get("show") == "transformed-datalog") {
            std::cout << *astTranslationUnit->getProgram() << std::endl;
            return 0;
        }

        // Output the precedence graph in graphviz dot format and return
        if (Global::config().get("show") == "precedence-graph") {
            astTranslationUnit->getAnalysis<PrecedenceGraph>()->print(std::cout);
            std::cout << std::endl;
            return 0;
        }

        // Output the scc graph in graphviz dot format and return
        if (Global::config().get("show") == "scc-graph") {
            astTranslationUnit->getAnalysis<SCCGraph>()->print(std::cout);
            std::cout << std::endl;
            return 0;
        }

        // Output the type analysis
        if (Global::config().get("show") == "type-analysis") {
            astTranslationUnit->getAnalysis<TypeAnalysis>()->print(std::cout);
            std::cout << std::endl;
            return 0;
        }
    }

    // ------- execution -------------
    /* translate AST to RAM */
    debugReport.startSection();
    std::unique_ptr<RamTranslationUnit> ramTranslationUnit =
            AstTranslator().translateUnit(*astTranslationUnit);
    debugReport.endSection("ast-to-ram", "Translate AST to RAM");

    std::unique_ptr<RamTransformer> ramTransform = std::make_unique<RamTransformerSequence>(
            std::make_unique<RamLoopTransformer>(
                    std::make_unique<RamTransformerSequence>(std::make_unique<ExpandFilterTransformer>(),
                            std::make_unique<HoistConditionsTransformer>(),
                            std::make_unique<MakeIndexTransformer>())),
            std::make_unique<IfConversionTransformer>(), std::make_unique<ChoiceConversionTransformer>(),
            std::make_unique<CollapseFiltersTransformer>(), std::make_unique<TupleIdTransformer>(),
            std::make_unique<RamLoopTransformer>(std::make_unique<RamTransformerSequence>(
                    std::make_unique<HoistAggregateTransformer>(), std::make_unique<TupleIdTransformer>())),
            std::make_unique<ExpandFilterTransformer>(), std::make_unique<HoistConditionsTransformer>(),
            std::make_unique<CollapseFiltersTransformer>(),
            std::make_unique<EliminateDuplicatesTransformer>(),
            std::make_unique<ReorderConditionsTransformer>(),
            std::make_unique<RamLoopTransformer>(std::make_unique<ReorderFilterBreak>()),
            std::make_unique<RamConditionalTransformer>(
                    // job count of 0 means all cores are used.
                    []() -> bool { return std::stoi(Global::config().get("jobs")) != 1; },
                    std::make_unique<ParallelTransformer>()),
            std::make_unique<ReportIndexTransformer>());

    ramTransform->apply(*ramTranslationUnit);
    if (ramTranslationUnit->getErrorReport().getNumIssues() != 0) {
        std::cerr << ramTranslationUnit->getErrorReport();
    }

    // Output the transformed RAM program and return
    if (Global::config().get("show") == "transformed-ram") {
        std::cout << ramTranslationUnit->getProgram();
        return 0;
    }

    try {
        if (!Global::config().has("compile") && !Global::config().has("dl-program") &&
                !Global::config().has("generate") && !Global::config().has("swig")) {
            // ------- interpreter -------------

            std::thread profiler;
            // Start up profiler if needed
            if (Global::config().has("live-profile") && !Global::config().has("compile")) {
                profiler = std::thread([]() { profile::Tui().runProf(); });
            }

            // configure and execute interpreter
            std::unique_ptr<InterpreterEngine> interpreter(
                    std::make_unique<InterpreterEngine>(*ramTranslationUnit));
            interpreter->executeMain();
            // If the profiler was started, join back here once it exits.
            if (profiler.joinable()) {
                profiler.join();
            }
            if (Global::config().has("provenance")) {
                // Test for bugged combination of provenance, interpreted souffle, and concurrency
                if (Global::config().get("jobs") != "1") {
                    throw std::runtime_error("Provenance is not supported with parallel interpreted mode");
                }

                // only run explain interface if interpreted
                InterpreterProgInterface interface(*interpreter);
                if (Global::config().get("provenance") == "explain" ||
                        Global::config().get("provenance") == "subtreeHeights") {
                    explain(interface, false, Global::config().get("provenance") == "subtreeHeights");
                } else if (Global::config().get("provenance") == "explore") {
                    explain(interface, true, false);
                }
            }
        } else {
            // ------- compiler -------------
            std::unique_ptr<Synthesiser> synthesiser = std::make_unique<Synthesiser>(*ramTranslationUnit);

            // Find the base filename for code generation and execution
            std::string baseFilename;
            if (Global::config().has("dl-program")) {
                baseFilename = Global::config().get("dl-program");
            } else if (Global::config().has("generate")) {
                baseFilename = Global::config().get("generate");

                // trim .cpp extension if it exists
                if (baseFilename.size() >= 4 && baseFilename.substr(baseFilename.size() - 4) == ".cpp") {
                    baseFilename = baseFilename.substr(0, baseFilename.size() - 4);
                }
            } else {
                baseFilename = tempFile();
            }
            if (baseName(baseFilename) == "/" || baseName(baseFilename) == ".") {
                baseFilename = tempFile();
            }

            std::string baseIdentifier = identifier(simpleName(baseFilename));
            std::string sourceFilename = baseFilename + ".cpp";

            bool withSharedLibrary;
            const bool emitToStdOut = Global::config().has("generate", "-");
            if (emitToStdOut)
                synthesiser->generateCode(std::cout, baseIdentifier, withSharedLibrary);
            else {
                std::ofstream os{sourceFilename};
                synthesiser->generateCode(os, baseIdentifier, withSharedLibrary);
            }

            if (withSharedLibrary) {
                if (!Global::config().has("libraries")) {
                    Global::config().set("libraries", "functors");
                }
                if (!Global::config().has("library-dir")) {
                    Global::config().set("library-dir", ".");
                }
            }

            auto findCompileCmd = [&] {
                auto cmd = ::findTool("souffle-compile", souffleExecutable, ".");
                /* Fail if a souffle-compile executable is not found */
                if (!isExecutable(cmd)) {
                    throw std::runtime_error("failed to locate souffle-compile");
                }
                return cmd;
            };

            if (Global::config().has("swig")) {
                auto compileCmd = findCompileCmd() + " -s " + Global::config().get("swig") + " ";
                compileToBinary(compileCmd, sourceFilename);
            } else if (Global::config().has("compile")) {
                auto start = std::chrono::high_resolution_clock::now();
                compileToBinary(findCompileCmd(), sourceFilename);
                /* Report overall run-time in verbose mode */
                if (Global::config().has("verbose")) {
                    auto end = std::chrono::high_resolution_clock::now();
                    std::cout << "Compilation Time: " << std::chrono::duration<double>(end - start).count()
                              << "sec\n";
                }
                // run compiled C++ program if requested.
                if (!Global::config().has("dl-program") && !Global::config().has("swig")) {
                    executeBinary(baseFilename);
                }
            }
        }
    } catch (std::exception& e) {
        std::cerr << e.what() << std::endl;
        std::exit(EXIT_FAILURE);
    }

    /* Report overall run-time in verbose mode */
    if (Global::config().has("verbose")) {
        auto souffle_end = std::chrono::high_resolution_clock::now();
        std::cout << "Total Time: " << std::chrono::duration<double>(souffle_end - souffle_start).count()
                  << "sec\n";
    }

    return 0;
}

}  // end of namespace souffle

int main(int argc, char** argv) {
    return souffle::main(argc, argv);
}<|MERGE_RESOLUTION|>--- conflicted
+++ resolved
@@ -376,16 +376,7 @@
     }
 
     // ------- check for parse errors -------------
-<<<<<<< HEAD
-    if (astTranslationUnit->getErrorReport().getNumErrors() != 0) {
-        std::cerr << astTranslationUnit->getErrorReport();
-        std::cerr << astTranslationUnit->getErrorReport().getNumErrors()
-                  << " errors generated, evaluation aborted" << std::endl;
-        exit(EXIT_FAILURE);
-    }
-=======
     astTranslationUnit->getErrorReport().exitIfErrors();
->>>>>>> b9b5d3da
 
     // ------- rewriting / optimizations -------------
 
