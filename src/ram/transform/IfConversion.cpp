/*
 * Souffle - A Datalog Compiler
 * Copyright (c) 2018, The Souffle Developers. All rights reserved
 * Licensed under the Universal Permissive License v 1.0 as shown at:
 * - https://opensource.org/licenses/UPL
 * - <souffle root>/licenses/SOUFFLE-UPL.txt
 */

/************************************************************************
 *
 * @file IfConversion.cpp
 *
 ***********************************************************************/

#include "ram/transform/IfConversion.h"
#include "ram/Condition.h"
#include "ram/Expression.h"
#include "ram/Node.h"
#include "ram/Operation.h"
#include "ram/Program.h"
#include "ram/Relation.h"
#include "ram/Statement.h"
#include "ram/Visitor.h"
#include "souffle/utility/MiscUtil.h"
#include <algorithm>
#include <cstddef>
#include <functional>
#include <utility>
#include <vector>

namespace souffle {

Own<RamOperation> IfConversionTransformer::rewriteIndexScan(const RamIndexScan* indexScan) {
    // check whether tuple is used in subsequent operations
    bool tupleNotUsed = true;
    visitDepthFirst(*indexScan, [&](const RamTupleElement& element) {
        if (element.getTupleId() == indexScan->getTupleId()) {
            tupleNotUsed = false;
        }
    });

    // if not used, transform the IndexScan operation to an existence check
    if (tupleNotUsed) {
        // replace IndexScan with an Filter/Existence check
        VecOwn<RamExpression> newValues;

        size_t arity = indexScan->getRangePattern().first.size();
        for (size_t i = 0; i < arity; ++i) {
            if (*(indexScan->getRangePattern().first[i]) != *(indexScan->getRangePattern().second[i])) {
                return nullptr;
            }
        }

        for (auto& cur : indexScan->getRangePattern().second) {
            RamExpression* val = nullptr;
            if (cur != nullptr) {
                val = cur->clone();
            }
            newValues.emplace_back(val);
        }

        // check if there is a break statement nested in the Scan - if so, remove it
        RamOperation* newOp;
        if (const auto* breakOp = dynamic_cast<const RamBreak*>(&indexScan->getOperation())) {
            newOp = breakOp->getOperation().clone();
        } else {
            newOp = indexScan->getOperation().clone();
        }

<<<<<<< HEAD
        return std::make_unique<RamFilter>(
                std::make_unique<RamExistenceCheck>(
                        std::make_unique<RamRelationReference>(&indexScan->getRelation()),
                        std::move(newValues)),
                Own<RamOperation>(newOp), indexScan->getProfileText());
=======
        return mk<RamFilter>(mk<RamExistenceCheck>(mk<RamRelationReference>(&indexScan->getRelation()),
                                     std::move(newValues)),
                std::unique_ptr<RamOperation>(newOp), indexScan->getProfileText());
>>>>>>> b0bdb5b3
    }
    return nullptr;
}

bool IfConversionTransformer::convertIndexScans(RamProgram& program) {
    bool changed = false;
    visitDepthFirst(program, [&](const RamQuery& query) {
        std::function<Own<RamNode>(Own<RamNode>)> scanRewriter = [&](Own<RamNode> node) -> Own<RamNode> {
            if (const RamIndexScan* scan = dynamic_cast<RamIndexScan*>(node.get())) {
                if (Own<RamOperation> op = rewriteIndexScan(scan)) {
                    changed = true;
                    node = std::move(op);
                }
            }
            node->apply(makeLambdaRamMapper(scanRewriter));
            return node;
        };
        const_cast<RamQuery*>(&query)->apply(makeLambdaRamMapper(scanRewriter));
    });
    return changed;
}

}  // end of namespace souffle<|MERGE_RESOLUTION|>--- conflicted
+++ resolved
@@ -67,17 +67,9 @@
             newOp = indexScan->getOperation().clone();
         }
 
-<<<<<<< HEAD
-        return std::make_unique<RamFilter>(
-                std::make_unique<RamExistenceCheck>(
-                        std::make_unique<RamRelationReference>(&indexScan->getRelation()),
-                        std::move(newValues)),
-                Own<RamOperation>(newOp), indexScan->getProfileText());
-=======
         return mk<RamFilter>(mk<RamExistenceCheck>(mk<RamRelationReference>(&indexScan->getRelation()),
                                      std::move(newValues)),
-                std::unique_ptr<RamOperation>(newOp), indexScan->getProfileText());
->>>>>>> b0bdb5b3
+                Own<RamOperation>(newOp), indexScan->getProfileText());
     }
     return nullptr;
 }
