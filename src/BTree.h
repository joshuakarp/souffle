--- conflicted
+++ resolved
@@ -16,8 +16,6 @@
  ***********************************************************************/
 
 #pragma once
-
-#define IS_PARALLEL
 
 #include "ParallelUtils.h"
 #include "Util.h"
@@ -1167,15 +1165,10 @@
         }
     };
 
-<<<<<<< HEAD
+    using operation_hints = btree_operation_hints<1>;
+
 protected:
-#if defined(IS_PARALLEL) && !defined(HAS_TSX)
-=======
-    using operation_hints = btree_operation_hints<1>;
-
-private:
 #ifdef IS_PARALLEL
->>>>>>> d23f5115
     // a pointer to the root node of this tree
     node* volatile root;
 
@@ -2108,7 +2101,6 @@
         return !node->isEmpty() && less(node->keys[0], k) && less(k, node->keys[node->numElements - 1]);
     }
 
-private:
 
     /**
      * Determines whether the range covered by the given node is also
@@ -2124,6 +2116,7 @@
         return !node->isEmpty() && weak_less(node->keys[0], k) &&
                weak_less(k, node->keys[node->numElements - 1]);
     }
+private:
 
     /**
      * Determines whether the range covered by this node covers
