--- conflicted
+++ resolved
@@ -199,7 +199,6 @@
     while (auto subset = dynamic_cast<const SubsetType*>(type)) {
         type = &subset->getBaseType();
     };
-    assert(isA<ConstantType>(*type) && "Root of subset type must be a constant type");
     return *type;
 }
 
@@ -214,16 +213,6 @@
         C(TypeVar left, TypeVar right) : left(std::move(left)), right(std::move(right)) {}
 
         bool update(Assignment<TypeVar>& assigment) const override {
-<<<<<<< HEAD
-            auto getBaseType = [](const Type* type) -> const Type& {
-                while (auto subset = dynamic_cast<const SubsetType*>(type)) {
-                    type = &subset->getBaseType();
-                };
-                return *type;
-            };
-
-=======
->>>>>>> e63e1f57
             // get current value of variable a
             TypeSet& assigmentsLeft = assigment[left];
             TypeSet& assigmentsRight = assigment[right];
@@ -561,11 +550,7 @@
     void visitSink(const AstAtom& atom) {
         iterateOverAtom(atom, [&](const AstArgument& argument, const Type& attributeType) {
             if (isA<RecordType>(attributeType)) {
-                auto base = &attributeType;
-                while (isA<SubsetType>(base)) {
-                    base = &as<SubsetType>(base)->getBaseType();
-                }
-                addConstraint(isSubtypeOf(getVar(argument), *base));
+                addConstraint(isSubtypeOf(getVar(argument), getBaseType(&attributeType)));
                 return;
             }
             for (auto& constantType : typeEnv.getConstantTypes()) {
