/*
 * Souffle - A Datalog Compiler
 * Copyright (c) 2013, 2015, Oracle and/or its affiliates. All rights reserved
 * Licensed under the Universal Permissive License v 1.0 as shown at:
 * - https://opensource.org/licenses/UPL
 * - <souffle root>/licenses/SOUFFLE-UPL.txt
 */

/************************************************************************
 *
 * @file Interpreter.cpp
 *
 * Implementation of the RAM interpreter.
 *
 ***********************************************************************/

#include "Interpreter.h"
#include "BinaryConstraintOps.h"
#include "BinaryFunctorOps.h"
#include "Global.h"
#include "IODirectives.h"
#include "IOSystem.h"
#include "InterpreterIndex.h"
#include "InterpreterRecords.h"
#include "LogStatement.h"
#include "Logger.h"
#include "Macro.h"
#include "ParallelUtils.h"
#include "ProfileEvent.h"
#include "RamNode.h"
#include "RamOperation.h"
#include "RamValue.h"
#include "RamVisitor.h"
#include "ReadStream.h"
#include "SignalHandler.h"
#include "SymbolTable.h"
#include "TernaryFunctorOps.h"
#include "UnaryFunctorOps.h"
#include "WriteStream.h"
#include <algorithm>
#include <cmath>
#include <cstdint>
#include <cstdlib>
#include <exception>
#include <fstream>
#include <iostream>
#include <memory>
#include <regex>
#include <stdexcept>
#include <typeinfo>
#include <utility>

namespace souffle {

/** Evaluate RAM Value */
RamDomain Interpreter::evalVal(const RamValue& value, const InterpreterContext& ctxt) {
    class ValueEvaluator : public RamVisitor<RamDomain> {
        Interpreter& interpreter;
        const InterpreterContext& ctxt;

    public:
        ValueEvaluator(Interpreter& interp, const InterpreterContext& ctxt)
                : interpreter(interp), ctxt(ctxt) {}

        RamDomain visitNumber(const RamNumber& num) override {
            return num.getConstant();
        }

        RamDomain visitElementAccess(const RamElementAccess& access) override {
            return ctxt[access.getLevel()][access.getElement()];
        }

        RamDomain visitAutoIncrement(const RamAutoIncrement&) override {
            return interpreter.incCounter();
        }

        // unary operators
        RamDomain visitUnaryOperator(const RamUnaryOperator& op) override {
            RamDomain arg = visit(op.getValue());
            switch (op.getOperator()) {
                case UnaryOp::NEG:
                    return -arg;
                case UnaryOp::BNOT:
                    return ~arg;
                case UnaryOp::LNOT:
                    return !arg;
                case UnaryOp::ORD:
                    return arg;
                case UnaryOp::STRLEN:
                    return interpreter.getSymbolTable().resolve(arg).size();
                case UnaryOp::TONUMBER: {
                    RamDomain result = 0;
                    try {
                        result = stord(interpreter.getSymbolTable().resolve(arg));
                    } catch (...) {
                        std::cerr << "error: wrong string provided by to_number(\"";
                        std::cerr << interpreter.getSymbolTable().resolve(arg);
                        std::cerr << "\") functor.\n";
                        raise(SIGFPE);
                    }
                    return result;
                }
                case UnaryOp::TOSTRING:
                    return interpreter.getSymbolTable().lookup(std::to_string(arg));
                default:
                    assert(false && "unsupported operator");
                    return 0;
            }
        }

        // binary functors
        RamDomain visitBinaryOperator(const RamBinaryOperator& op) override {
            RamDomain lhs = visit(op.getLHS());
            RamDomain rhs = visit(op.getRHS());
            switch (op.getOperator()) {
                case BinaryOp::ADD: {
                    return lhs + rhs;
                }
                case BinaryOp::SUB: {
                    return lhs - rhs;
                }
                case BinaryOp::MUL: {
                    return lhs * rhs;
                }
                case BinaryOp::DIV: {
                    return lhs / rhs;
                }
                case BinaryOp::EXP: {
                    return std::pow(lhs, rhs);
                }
                case BinaryOp::MOD: {
                    return lhs % rhs;
                }
                case BinaryOp::BAND: {
                    return lhs & rhs;
                }
                case BinaryOp::BOR: {
                    return lhs | rhs;
                }
                case BinaryOp::BXOR: {
                    return lhs ^ rhs;
                }
                case BinaryOp::LAND: {
                    return lhs && rhs;
                }
                case BinaryOp::LOR: {
                    return lhs || rhs;
                }
                case BinaryOp::MAX: {
                    return std::max(lhs, rhs);
                }
                case BinaryOp::MIN: {
                    return std::min(lhs, rhs);
                }
                case BinaryOp::CAT: {
                    return interpreter.getSymbolTable().lookup(interpreter.getSymbolTable().resolve(lhs) +
                                                               interpreter.getSymbolTable().resolve(rhs));
                }
                default:
                    assert(false && "unsupported operator");
                    return 0;
            }
        }

        // ternary operators
        RamDomain visitTernaryOperator(const RamTernaryOperator& op) override {
            switch (op.getOperator()) {
                case TernaryOp::SUBSTR: {
                    auto symbol = visit(op.getArg(0));
                    const std::string& str = interpreter.getSymbolTable().resolve(symbol);
                    auto idx = visit(op.getArg(1));
                    auto len = visit(op.getArg(2));
                    std::string sub_str;
                    try {
                        sub_str = str.substr(idx, len);
                    } catch (...) {
                        std::cerr << "warning: wrong index position provided by substr(\"";
                        std::cerr << str << "\"," << (int32_t)idx << "," << (int32_t)len << ") functor.\n";
                    }
                    return interpreter.getSymbolTable().lookup(sub_str);
                }
                default:
                    assert(false && "unsupported operator");
                    return 0;
            }
        }

        // -- records --
        RamDomain visitPack(const RamPack& op) override {
            auto values = op.getValues();
            auto arity = values.size();
            RamDomain data[arity];
            for (size_t i = 0; i < arity; ++i) {
                data[i] = visit(values[i]);
            }
            return pack(data, arity);
        }

        // -- subroutine argument
        RamDomain visitArgument(const RamArgument& arg) override {
            return ctxt.getArgument(arg.getArgNumber());
        }

        // -- safety net --

        RamDomain visitNode(const RamNode& node) override {
            std::cerr << "Unsupported node type: " << typeid(node).name() << "\n";
            assert(false && "Unsupported Node Type!");
            return 0;
        }
    };

    // create and run evaluator
    return ValueEvaluator(*this, ctxt)(value);
}

/** Evaluate RAM Condition */
bool Interpreter::evalCond(const RamCondition& cond, const InterpreterContext& ctxt) {
    class ConditionEvaluator : public RamVisitor<bool> {
        Interpreter& interpreter;
        const InterpreterContext& ctxt;

    public:
        ConditionEvaluator(Interpreter& interp, const InterpreterContext& ctxt)
                : interpreter(interp), ctxt(ctxt) {}

        // -- connectors operators --

        bool visitAnd(const RamAnd& a) override {
            return visit(a.getLHS()) && visit(a.getRHS());
        }

        // -- relation operations --

        bool visitEmpty(const RamEmpty& empty) override {
            const InterpreterRelation& rel = interpreter.getRelation(empty.getRelation());
            return rel.empty();
        }

        bool visitNotExists(const RamNotExists& ne) override {
            const InterpreterRelation& rel = interpreter.getRelation(ne.getRelation());

            // construct the pattern tuple
            auto arity = rel.getArity();
            auto values = ne.getValues();

            // for total we use the exists test
            if (ne.isTotal()) {
                RamDomain tuple[arity];
                for (size_t i = 0; i < arity; i++) {
                    tuple[i] = (values[i]) ? interpreter.evalVal(*values[i], ctxt) : MIN_RAM_DOMAIN;
                }

                return !rel.exists(tuple);
            }

            // for partial we search for lower and upper boundaries
            RamDomain low[arity];
            RamDomain high[arity];
            for (size_t i = 0; i < arity; i++) {
                low[i] = (values[i]) ? interpreter.evalVal(*values[i], ctxt) : MIN_RAM_DOMAIN;
                high[i] = (values[i]) ? low[i] : MAX_RAM_DOMAIN;
            }

            // obtain index
            auto idx = rel.getIndex(ne.getKey());
            auto range = idx->lowerUpperBound(low, high);
            return range.first == range.second;  // if there are none => done
        }

        // -- comparison operators --
        bool visitBinaryRelation(const RamBinaryRelation& relOp) override {
            RamDomain lhs = interpreter.evalVal(*relOp.getLHS(), ctxt);
            RamDomain rhs = interpreter.evalVal(*relOp.getRHS(), ctxt);
            switch (relOp.getOperator()) {
                case BinaryConstraintOp::EQ:
                    return lhs == rhs;
                case BinaryConstraintOp::NE:
                    return lhs != rhs;
                case BinaryConstraintOp::LT:
                    return lhs < rhs;
                case BinaryConstraintOp::LE:
                    return lhs <= rhs;
                case BinaryConstraintOp::GT:
                    return lhs > rhs;
                case BinaryConstraintOp::GE:
                    return lhs >= rhs;
                case BinaryConstraintOp::MATCH: {
                    RamDomain l = interpreter.evalVal(*relOp.getLHS(), ctxt);
                    RamDomain r = interpreter.evalVal(*relOp.getRHS(), ctxt);
                    const std::string& pattern = interpreter.getSymbolTable().resolve(l);
                    const std::string& text = interpreter.getSymbolTable().resolve(r);
                    bool result = false;
                    try {
                        result = std::regex_match(text, std::regex(pattern));
                    } catch (...) {
                        std::cerr << "warning: wrong pattern provided for match(\"" << pattern << "\",\""
                                  << text << "\").\n";
                    }
                    return result;
                }
                case BinaryConstraintOp::NOT_MATCH: {
                    RamDomain l = interpreter.evalVal(*relOp.getLHS(), ctxt);
                    RamDomain r = interpreter.evalVal(*relOp.getRHS(), ctxt);
                    const std::string& pattern = interpreter.getSymbolTable().resolve(l);
                    const std::string& text = interpreter.getSymbolTable().resolve(r);
                    bool result = false;
                    try {
                        result = !std::regex_match(text, std::regex(pattern));
                    } catch (...) {
                        std::cerr << "warning: wrong pattern provided for !match(\"" << pattern << "\",\""
                                  << text << "\").\n";
                    }
                    return result;
                }
                case BinaryConstraintOp::CONTAINS: {
                    RamDomain l = interpreter.evalVal(*relOp.getLHS(), ctxt);
                    RamDomain r = interpreter.evalVal(*relOp.getRHS(), ctxt);
                    const std::string& pattern = interpreter.getSymbolTable().resolve(l);
                    const std::string& text = interpreter.getSymbolTable().resolve(r);
                    return text.find(pattern) != std::string::npos;
                }
                case BinaryConstraintOp::NOT_CONTAINS: {
                    RamDomain l = interpreter.evalVal(*relOp.getLHS(), ctxt);
                    RamDomain r = interpreter.evalVal(*relOp.getRHS(), ctxt);
                    const std::string& pattern = interpreter.getSymbolTable().resolve(l);
                    const std::string& text = interpreter.getSymbolTable().resolve(r);
                    return text.find(pattern) == std::string::npos;
                }
                default:
                    assert(false && "unsupported operator");
                    return false;
            }
        }
        bool visitNode(const RamNode& node) override {
            std::cerr << "Unsupported node type: " << typeid(node).name() << "\n";
            assert(false && "Unsupported Node Type!");
            return false;
        }
    };

    // run evaluator
    return ConditionEvaluator(*this, ctxt)(cond);
}

/** Evaluate RAM operation */
void Interpreter::evalOp(const RamOperation& op, const InterpreterContext& args) {
    class OperationEvaluator : public RamVisitor<void> {
        Interpreter& interpreter;
        InterpreterContext& ctxt;

    public:
        OperationEvaluator(Interpreter& interp, InterpreterContext& ctxt) : interpreter(interp), ctxt(ctxt) {}

        // -- Operations -----------------------------

        void visitSearch(const RamSearch& search) override {
            // check condition
            auto condition = search.getCondition();
            if (condition && !interpreter.evalCond(*condition, ctxt)) {
                return;  // condition not valid => skip nested
            }

            // process nested
            visit(*search.getNestedOperation());
            if (Global::config().has("profile")) {
                interpreter.frequencies[search.getProfileText()][interpreter.getIterationNumber()]++;
            }
        }

        void visitScan(const RamScan& scan) override {
            // get the targeted relation
            const InterpreterRelation& rel = interpreter.getRelation(scan.getRelation());

            // process full scan if no index is given
            if (scan.getRangeQueryColumns() == 0) {
                // if scan is not binding anything => check for emptiness
                if (scan.isPureExistenceCheck() && !rel.empty()) {
                    visitSearch(scan);
                    return;
                }

                // if scan is unrestricted => use simple iterator
                for (const RamDomain* cur : rel) {
                    ctxt[scan.getLevel()] = cur;
                    visitSearch(scan);
                }
                return;
            }

            // create pattern tuple for range query
            auto arity = rel.getArity();
            RamDomain low[arity];
            RamDomain hig[arity];
            auto pattern = scan.getRangePattern();
            for (size_t i = 0; i < arity; i++) {
                if (pattern[i] != nullptr) {
                    low[i] = interpreter.evalVal(*pattern[i], ctxt);
                    hig[i] = low[i];
                } else {
                    low[i] = MIN_RAM_DOMAIN;
                    hig[i] = MAX_RAM_DOMAIN;
                }
            }

            // obtain index
            auto idx = rel.getIndex(scan.getRangeQueryColumns(), nullptr);

            // get iterator range
            auto range = idx->lowerUpperBound(low, hig);

            // if this scan is not binding anything ...
            if (scan.isPureExistenceCheck()) {
                if (range.first != range.second) {
                    visitSearch(scan);
                }
                return;
            }

            // conduct range query
            for (auto ip = range.first; ip != range.second; ++ip) {
                const RamDomain* data = *(ip);
                ctxt[scan.getLevel()] = data;
                visitSearch(scan);
            }
        }

        void visitLookup(const RamLookup& lookup) override {
            // get reference
            RamDomain ref = ctxt[lookup.getReferenceLevel()][lookup.getReferencePosition()];

            // check for null
            if (isNull(ref)) {
                return;
            }

            // update environment variable
            auto arity = lookup.getArity();
            const RamDomain* tuple = unpack(ref, arity);

            // save reference to temporary value
            ctxt[lookup.getLevel()] = tuple;

            // run nested part - using base class visitor
            visitSearch(lookup);
        }

        void visitAggregate(const RamAggregate& aggregate) override {
            // get the targeted relation
            const InterpreterRelation& rel = interpreter.getRelation(aggregate.getRelation());

            // initialize result
            RamDomain res = 0;
            switch (aggregate.getFunction()) {
                case RamAggregate::MIN:
                    res = MAX_RAM_DOMAIN;
                    break;
                case RamAggregate::MAX:
                    res = MIN_RAM_DOMAIN;
                    break;
                case RamAggregate::COUNT:
                    res = 0;
                    break;
                case RamAggregate::SUM:
                    res = 0;
                    break;
            }

            // init temporary tuple for this level
            auto arity = rel.getArity();

            // get lower and upper boundaries for iteration
            const auto& pattern = aggregate.getPattern();
            RamDomain low[arity];
            RamDomain hig[arity];

            for (size_t i = 0; i < arity; i++) {
                if (pattern[i] != nullptr) {
                    low[i] = interpreter.evalVal(*pattern[i], ctxt);
                    hig[i] = low[i];
                } else {
                    low[i] = MIN_RAM_DOMAIN;
                    hig[i] = MAX_RAM_DOMAIN;
                }
            }

            // obtain index
            auto idx = rel.getIndex(aggregate.getRangeQueryColumns());

            // get iterator range
            auto range = idx->lowerUpperBound(low, hig);

            // check for emptiness
            if (aggregate.getFunction() != RamAggregate::COUNT) {
                if (range.first == range.second) {
                    return;  // no elements => no min/max
                }
            }

            // iterate through values
            for (auto ip = range.first; ip != range.second; ++ip) {
                // link tuple
                const RamDomain* data = *(ip);
                ctxt[aggregate.getLevel()] = data;

                // count is easy
                if (aggregate.getFunction() == RamAggregate::COUNT) {
                    res++;
                    continue;
                }

                // aggregation is a bit more difficult

                // eval target expression
                RamDomain cur = interpreter.evalVal(*aggregate.getTargetExpression(), ctxt);

                switch (aggregate.getFunction()) {
                    case RamAggregate::MIN:
                        res = std::min(res, cur);
                        break;
                    case RamAggregate::MAX:
                        res = std::max(res, cur);
                        break;
                    case RamAggregate::COUNT:
                        res = 0;
                        break;
                    case RamAggregate::SUM:
                        res += cur;
                        break;
                }
            }

            // write result to environment
            RamDomain tuple[1];
            tuple[0] = res;
            ctxt[aggregate.getLevel()] = tuple;

            // check whether result is used in a condition
            auto condition = aggregate.getCondition();
            if (condition && !interpreter.evalCond(*condition, ctxt)) {
                return;  // condition not valid => skip nested
            }

            // run nested part - using base class visitor
            visitSearch(aggregate);
        }

        void visitProject(const RamProject& project) override {
            // check constraints
            RamCondition* condition = project.getCondition();
            if (condition && !interpreter.evalCond(*condition, ctxt)) {
                return;  // condition violated => skip insert
            }

            // create a tuple of the proper arity (also supports arity 0)
            auto arity = project.getRelation().getArity();
            const auto& values = project.getValues();
            RamDomain tuple[arity];
            for (size_t i = 0; i < arity; i++) {
                ASSERT(values[i]);
                tuple[i] = interpreter.evalVal(*values[i], ctxt);
            }

            // check filter relation
            if (project.hasFilter() && interpreter.getRelation(project.getFilter()).exists(tuple)) {
                return;
            }

            // insert in target relation
            InterpreterRelation& rel = interpreter.getRelation(project.getRelation());
            rel.insert(tuple);
        }

        // -- return from subroutine --
        void visitReturn(const RamReturn& ret) override {
            for (auto val : ret.getValues()) {
                if (val == nullptr) {
                    ctxt.addReturnValue(0, true);
                } else {
                    ctxt.addReturnValue(interpreter.evalVal(*val, ctxt));
                }
            }
        }

        // -- safety net --
        void visitNode(const RamNode& node) override {
            std::cerr << "Unsupported node type: " << typeid(node).name() << "\n";
            assert(false && "Unsupported Node Type!");
        }
    };

    // create and run interpreter for operations
    InterpreterContext ctxt(op.getDepth());
    ctxt.setReturnValues(args.getReturnValues());
    ctxt.setReturnErrors(args.getReturnErrors());
    ctxt.setArguments(args.getArguments());
    OperationEvaluator(*this, ctxt).visit(op);
}

/** Evaluate RAM statement */
void Interpreter::evalStmt(const RamStatement& stmt) {
    class StatementEvaluator : public RamVisitor<bool> {
        Interpreter& interpreter;

    public:
        StatementEvaluator(Interpreter& interp) : interpreter(interp) {}

        // -- Statements -----------------------------

        bool visitSequence(const RamSequence& seq) override {
            // process all statements in sequence
            for (const auto& cur : seq.getStatements()) {
                if (!visit(cur)) {
                    return false;
                }
            }

            // all processed successfully
            return true;
        }

        bool visitParallel(const RamParallel& parallel) override {
            // get statements to be processed in parallel
            const auto& stmts = parallel.getStatements();

            // special case: empty
            if (stmts.empty()) {
                return true;
            }

            // special handling for a single child
            if (stmts.size() == 1) {
                return visit(stmts[0]);
            }

            // parallel execution
            bool cond = true;
#pragma omp parallel for reduction(&& : cond)
            for (size_t i = 0; i < stmts.size(); i++) {
                cond = cond && visit(stmts[i]);
            }
            return cond;
        }

        bool visitLoop(const RamLoop& loop) override {
            interpreter.resetIterationNumber();
            while (visit(loop.getBody())) {
                interpreter.incIterationNumber();
            }
            interpreter.resetIterationNumber();
            return true;
        }

        bool visitExit(const RamExit& exit) override {
            return !interpreter.evalCond(exit.getCondition());
        }

        bool visitLogTimer(const RamLogTimer& timer) override {
            Logger logger(timer.getMessage().c_str(), interpreter.getIterationNumber());
            return visit(timer.getStatement());
        }

        bool visitDebugInfo(const RamDebugInfo& dbg) override {
            SignalHandler::instance()->setMsg(dbg.getMessage().c_str());
            return visit(dbg.getStatement());
        }

        bool visitStratum(const RamStratum& stratum) override {
            // TODO (lyndonhenry): should enable strata as subprograms for interpreter here
            return visit(stratum.getBody());
        }

        bool visitCreate(const RamCreate& create) override {
            interpreter.createRelation(create.getRelation());
            return true;
        }

        bool visitClear(const RamClear& clear) override {
            InterpreterRelation& rel = interpreter.getRelation(clear.getRelation());
            rel.purge();
            return true;
        }

        bool visitDrop(const RamDrop& drop) override {
            interpreter.dropRelation(drop.getRelation());
            return true;
        }

        bool visitPrintSize(const RamPrintSize& print) override {
            auto lease = getOutputLock().acquire();
            (void)lease;
            const InterpreterRelation& rel = interpreter.getRelation(print.getRelation());
            std::cout << print.getMessage() << rel.size() << "\n";
            return true;
        }

        bool visitLogSize(const RamLogSize& print) override {
            const InterpreterRelation& rel = interpreter.getRelation(print.getRelation());
            ProfileEventSingleton::instance().makeQuantityEvent(
                    print.getMessage(), rel.size(), interpreter.getIterationNumber());
            return true;
        }

        bool visitLoad(const RamLoad& load) override {
            try {
                InterpreterRelation& relation = interpreter.getRelation(load.getRelation());
                std::unique_ptr<ReadStream> reader = IOSystem::getInstance().getReader(
                        load.getRelation().getSymbolMask(), interpreter.getSymbolTable(),
                        load.getIODirectives(), Global::config().has("provenance"));
                reader->readAll(relation);
            } catch (std::exception& e) {
                std::cerr << e.what();
                return false;
            }
            return true;
        }

        bool visitStore(const RamStore& store) override {
            for (IODirectives ioDirectives : store.getIODirectives()) {
                try {
                    IOSystem::getInstance()
                            .getWriter(store.getRelation().getSymbolMask(), interpreter.getSymbolTable(),
                                    ioDirectives, Global::config().has("provenance"))
                            ->writeAll(interpreter.getRelation(store.getRelation()));
                } catch (std::exception& e) {
                    std::cerr << e.what();
                    exit(1);
                }
            }
            return true;
        }

        bool visitFact(const RamFact& fact) override {
            auto arity = fact.getRelation().getArity();
            RamDomain tuple[arity];
            auto values = fact.getValues();

            for (size_t i = 0; i < arity; ++i) {
                tuple[i] = interpreter.evalVal(*values[i]);
            }

            interpreter.getRelation(fact.getRelation()).insert(tuple);
            return true;
        }

        bool visitInsert(const RamInsert& insert) override {
            // run generic query executor
            interpreter.evalOp(insert.getOperation());
            return true;
        }

        bool visitMerge(const RamMerge& merge) override {
            // get involved relation
            InterpreterRelation& src = interpreter.getRelation(merge.getSourceRelation());
            InterpreterRelation& trg = interpreter.getRelation(merge.getTargetRelation());

            if (dynamic_cast<InterpreterEqRelation*>(&trg)) {
                // expand src with the new knowledge generated by insertion.
                src.extend(trg);
            }
            // merge in all elements
            trg.insert(src);

            // done
            return true;
        }

        bool visitSwap(const RamSwap& swap) override {
            interpreter.swapRelation(swap.getFirstRelation(), swap.getSecondRelation());
            return true;
        }

        // -- safety net --

        bool visitNode(const RamNode& node) override {
            auto lease = getOutputLock().acquire();
            (void)lease;
            std::cerr << "Unsupported node type: " << typeid(node).name() << "\n";
            assert(false && "Unsupported Node Type!");
            return false;
        }
    };

    // create and run interpreter for statements
    StatementEvaluator(*this).visit(stmt);
}

/** Execute main program of a translation unit */
void Interpreter::executeMain() {
    SignalHandler::instance()->set();
    const RamStatement& main = *translationUnit.getP().getMain();

    if (!Global::config().has("profile")) {
        evalStmt(main);
    } else {
<<<<<<< HEAD
=======
        // open output stream
        std::string fname = Global::config().get("profile");
        std::ofstream os(fname);
        if (!os.is_open()) {
            throw std::invalid_argument("Cannot open profile log file <" + fname + ">");
        }
        // Prepare the frequency table for threaded use
        visitDepthFirst(main, [&](const RamSearch& node) { frequencies[node.getProfileText()] = 0; });
>>>>>>> 6b58944e
        // Enable profiling for execution of main
        ProfileEventSingleton::instance().startTimer();
        evalStmt(main);
        ProfileEventSingleton::instance().stopTimer();
        for (auto const& cur : frequencies) {
            for (auto const& iter : cur.second) {
                ProfileEventSingleton::instance().makeQuantityEvent(cur.first, iter.second, iter.first);
            }
        }
        // open output stream
        std::string fname = Global::config().get("profile");
        std::ofstream os(fname);
        if (!os.is_open()) {
            throw std::invalid_argument("Cannot open profile log file <" + fname + ">");
        }
        ProfileEventSingleton::instance().dump(os);
    }
    SignalHandler::instance()->reset();
}

/** Execute subroutine */
void Interpreter::executeSubroutine(const RamStatement& stmt, const std::vector<RamDomain>& arguments,
        std::vector<RamDomain>& returnValues, std::vector<bool>& returnErrors) {
    InterpreterContext ctxt;
    ctxt.setReturnValues(returnValues);
    ctxt.setReturnErrors(returnErrors);
    ctxt.setArguments(arguments);

    // run subroutine
    const RamOperation& op = static_cast<const RamInsert&>(stmt).getOperation();
    evalOp(op, ctxt);
}

}  // end of namespace souffle<|MERGE_RESOLUTION|>--- conflicted
+++ resolved
@@ -793,17 +793,10 @@
     if (!Global::config().has("profile")) {
         evalStmt(main);
     } else {
-<<<<<<< HEAD
-=======
-        // open output stream
-        std::string fname = Global::config().get("profile");
-        std::ofstream os(fname);
-        if (!os.is_open()) {
-            throw std::invalid_argument("Cannot open profile log file <" + fname + ">");
-        }
         // Prepare the frequency table for threaded use
-        visitDepthFirst(main, [&](const RamSearch& node) { frequencies[node.getProfileText()] = 0; });
->>>>>>> 6b58944e
+        visitDepthFirst(main, [&](const RamSearch& node) {
+            frequencies.emplace(node.getProfileText(), std::map<size_t, size_t>());
+        });
         // Enable profiling for execution of main
         ProfileEventSingleton::instance().startTimer();
         evalStmt(main);
