--- conflicted
+++ resolved
@@ -61,108 +61,6 @@
 %option yylineno noyywrap nounput
 
 %%
-<<<<<<< HEAD
-".decl"                          { return yy::parser::make_DECL(yylloc); }
-".type"                          { return yy::parser::make_TYPE(yylloc); }
-".comp"                          { return yy::parser::make_COMPONENT(yylloc); }
-".init"                          { return yy::parser::make_INSTANTIATE(yylloc); }
-".number_type"                   { return yy::parser::make_NUMBER_TYPE(yylloc); }
-".symbol_type"                   { return yy::parser::make_SYMBOL_TYPE(yylloc); }
-".override"                      { return yy::parser::make_OVERRIDE(yylloc); }
-"band"                           { return yy::parser::make_BW_AND(yylloc); }
-"bor"                            { return yy::parser::make_BW_OR(yylloc); }
-"bxor"                           { return yy::parser::make_BW_XOR(yylloc); }
-"bnot"                           { return yy::parser::make_BW_NOT(yylloc); }
-"land"                           { return yy::parser::make_L_AND(yylloc); }
-"lor"                            { return yy::parser::make_L_OR(yylloc); }
-"lnot"                           { return yy::parser::make_L_NOT(yylloc); }
-"match"                          { return yy::parser::make_TMATCH(yylloc); }
-"cat"                            { return yy::parser::make_CAT(yylloc); }
-"ord"                            { return yy::parser::make_ORD(yylloc); }
-"contains"                       { return yy::parser::make_TCONTAINS(yylloc); }
-"output"                         { return yy::parser::make_OUTPUT_QUALIFIER(yylloc); }
-"input"                          { return yy::parser::make_INPUT_QUALIFIER(yylloc); }
-"data"                           { return yy::parser::make_DATA_QUALIFIER(yylloc); }
-"overridable"                    { return yy::parser::make_OVERRIDABLE_QUALIFIER(yylloc); }
-"printsize"                      { return yy::parser::make_PRINTSIZE_QUALIFIER(yylloc); }
-"eqrel"                          { return yy::parser::make_EQREL_QUALIFIER(yylloc); } 
-"brie"                           { return yy::parser::make_BRIE_QUALIFIER(yylloc); } 
-"btree"                          { return yy::parser::make_BTREE_QUALIFIER(yylloc); } 
-"min"                            { return yy::parser::make_MIN(yylloc); }
-"max"                            { return yy::parser::make_MAX(yylloc); }
-"nil"                            { return yy::parser::make_NIL(yylloc); }
-"count"                          { return yy::parser::make_COUNT(yylloc); }
-"sum"                            { return yy::parser::make_SUM(yylloc); }
-".strict"                        { return yy::parser::make_STRICT(yylloc); }
-".plan"                          { return yy::parser::make_PLAN(yylloc); }
-"|"                              { return yy::parser::make_PIPE(yylloc); }
-"["                              { return yy::parser::make_LBRACKET(yylloc); }
-"]"                              { return yy::parser::make_RBRACKET(yylloc); }
-"$"                              { return yy::parser::make_DOLLAR(yylloc); }
-"+"                              { return yy::parser::make_PLUS(yylloc); }
-"-"                              { return yy::parser::make_MINUS(yylloc); }
-"!"                              { return yy::parser::make_EXCLAMATION(yylloc); }
-"("                              { return yy::parser::make_LPAREN(yylloc); }
-")"                              { return yy::parser::make_RPAREN(yylloc); }
-","                              { return yy::parser::make_COMMA(yylloc); }
-":"                              { return yy::parser::make_COLON(yylloc); }
-";"                              { return yy::parser::make_SEMICOLON(yylloc); }
-"."                              { return yy::parser::make_DOT(yylloc); }
-"="                              { return yy::parser::make_EQUALS(yylloc); }
-"*"                              { return yy::parser::make_STAR(yylloc); }
-"/"                              { return yy::parser::make_SLASH(yylloc); }
-"^"                              { return yy::parser::make_CARET(yylloc); }
-"%"                              { return yy::parser::make_PERCENT(yylloc); }
-"{"                              { return yy::parser::make_LBRACE(yylloc); }
-"}"                              { return yy::parser::make_RBRACE(yylloc); }
-"<"                              { return yy::parser::make_LT(yylloc); }
-">"                              { return yy::parser::make_GT(yylloc); }
-":-"                             { return yy::parser::make_IF(yylloc); }
-(!=|>=|<=)                       { return yy::parser::make_RELOP(SLOOKUP(yytext), yylloc); }
-[0-9]+"."[0-9]+"."[0-9]+"."[0-9]+  { try {
-                                    char *token = std::strtok(yytext, ".");
-                                    int i = 0;
-                                    int vals[4];
-                                    while (token != NULL) {
-                                      vals[i] = std::stoi(token); 
-                                      if(vals[i] > 255) { 
-                                         driver.error(yylloc, "IP out of range");
-                                         return yy::parser::make_NUMBER(0, yylloc); 
-                                      }
-                                      token = std::strtok(NULL, ".");
-                                      ++i;
-                                    }
-                                    int ipnumber = (vals[0]*2^24) + (vals[1]*2^16) + (vals[2]*2^8) + vals[3];
-                                    
-                                    return yy::parser::make_NUMBER(ipnumber, yylloc); 
-
-                                   } catch(...) {
-                                     driver.error(yylloc, "IP out of range");
-                                     return yy::parser::make_NUMBER(0, yylloc); 
-                                   }                                                        }
-0b[0-1][0-1]*                    { try {
-                                     return yy::parser::make_NUMBER(std::stoll(yytext+2, NULL, 2), yylloc); 
-                                   } catch(...) {
-                                     driver.error(yylloc, "bool out of range");
-                                     return yy::parser::make_NUMBER(0, yylloc); 
-                                   }
-                                 }
-0x[a-fA-F0-9]+                   { try {
-                                     return yy::parser::make_NUMBER(std::stoll(yytext+2, NULL, 16), yylloc);
-                                   } catch(...) {
-                                     driver.error(yylloc, "hex out of range");
-                                     return yy::parser::make_NUMBER(0, yylloc);
-                                   }
-                                 }
-0|([1-9][0-9]*)                  { try {
-                                     return yy::parser::make_NUMBER(std::stoi(yytext, NULL, 10), yylloc);
-                                   } catch (...) { 
-                                     driver.error(yylloc, "positive integer constant must be in range [0, 2147483647]");
-                                     return yy::parser::make_NUMBER(0, yylloc);
-                                   }
-                                 }
-=======
->>>>>>> 9bded375
 
 ".decl"                               { return yy::parser::make_DECL(yylloc); }
 ".type"                               { return yy::parser::make_TYPE(yylloc); }
