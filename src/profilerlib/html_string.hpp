/*
* Souffle - A Datalog Compiler
* Copyright (c) 2016, The Souffle Developers. All rights reserved
* Licensed under the Universal Permissive License v 1.0 as shown at:
* - https://opensource.org/licenses/UPL
* - <souffle root>/licenses/SOUFFLE-UPL.txt
*/

#pragma once

#include <iostream>
#include <string>
<<<<<<< HEAD
#include <fstream>

#include "StringUtils.hpp"


=======
/*
 * Class containing a copy of the gui_src directory (apart from testtabledata) packaged into one html file
 * so that a data variable can be inserted in the middle of the two strings and written to a file.
 *
 * TODO: read directly from gui_src files
 *  - involves parsing the html file to find all <script src="..."></script> and inserting the file directly
 *  - convert <script src="..."></script> to <script><file source code></script>
 * TODO: after reading from gui_src a js/css minification process could be added to reduce file size
 *  - not necessary at this point as the packaged file is ~100kb
 */
>>>>>>> a867493a
class html_string {
private:
    std::string first_half;
    std::string second_half;
public:
    html_string() {
        std::string current_dir = __FILE__;
        std::string make_directory = MAKEDIR; // Variable set as flag in src/Makefile.am

        std::vector<std::string> profiler_dir = Tools::split(current_dir, "/");

        if (profiler_dir.size() == 0) {
            std::cerr << "Error loading source profiler directory, ensure makefile contains the lines:\n"
                         "DIR := ${CURDIR}"
                         "souffle_profile_CXXFLAGS = $(souffle_CPPFLAGS) -DMAKEDIR='\"$(DIR)\"'";
        }

        std::string gui_directory = make_directory;

        for (int i=0;i<profiler_dir.size()-1;++i) {
            gui_directory += "/" + profiler_dir.at(i);
        }

        std::string GUI_DIR = "gui_src"; // TODO: change from hard coded string

        gui_directory += "/" + GUI_DIR + "/";

        std::cout << gui_directory << std::endl;

        bool adding_to_first = true;

        std::ifstream infile(gui_directory + "main.html");
        std::string line;
        std::string output;
        while (std::getline(infile, line)) {
            output = "";
            if (line.find("<link") == 0) {
                std::vector<std::string> src = Tools::split(line,"href=\"");
                if (src.size()>1) {
                    output = "<style>\n";
                    std::ifstream infile2(gui_directory + Tools::split(src.at(1),"\"").at(0));
                    while (std::getline(infile2, line)) {
                        output += line + "\n";
                    }
                    output += "\n</style>\n";
                    std::cout << output;
                } else {
                    output = line;
                }
            } else if (line.find("<script") == 0) {
                std::vector<std::string> src = Tools::split(line,"src=\"");
                if (src.size()>1) {
                    output = "<script>\n";
                    std::string filename = Tools::split(src.at(1),"\"").at(0);
                    if (filename == "testtabledata.js") { // TODO: another hard coded string
                        this->first_half += output;
                        adding_to_first = false;
                        output = "\n</script>\n";
                    } else {
                        std::ifstream infile2(gui_directory + filename);
                        while (std::getline(infile2, line)) {
                            output += line + "\n";
                        }
                        output += "\n</script>\n";
                        std::cout << output;
                    }
                } else {
                    output = line;
                }
            } else {
                output = line;
            }
            if (output.empty())
                continue;

            if (adding_to_first)
                this->first_half += output;
            else
                this->second_half += output;
        }

    }

    inline std::string get_first_half() {

        return this->first_half;
    }

    inline std::string get_second_half() {
        return this->second_half;
    }
};<|MERGE_RESOLUTION|>--- conflicted
+++ resolved
@@ -10,24 +10,19 @@
 
 #include <iostream>
 #include <string>
-<<<<<<< HEAD
 #include <fstream>
 
 #include "StringUtils.hpp"
 
 
-=======
 /*
  * Class containing a copy of the gui_src directory (apart from testtabledata) packaged into one html file
  * so that a data variable can be inserted in the middle of the two strings and written to a file.
  *
- * TODO: read directly from gui_src files
- *  - involves parsing the html file to find all <script src="..."></script> and inserting the file directly
- *  - convert <script src="..."></script> to <script><file source code></script>
+ * TODO: test reading directly from gui_src files
  * TODO: after reading from gui_src a js/css minification process could be added to reduce file size
  *  - not necessary at this point as the packaged file is ~100kb
  */
->>>>>>> a867493a
 class html_string {
 private:
     std::string first_half;
